{
  "name": "grunt-changed",
  "description": "Run Grunt tasks with only those source files where the content changed to the last run.",
  "version": "1.0.0",
  "homepage": "https://github.com/researchgate/grunt-changed",
  "author": {
    "name": "Bastian Hofmann",
    "url": "http://github.com/bashofmann/"
  },
  "repository": {
    "type": "git",
    "url": "git://github.com/researchgate/grunt-changed.git"
  },
  "bugs": {
    "url": "https://github.com/researchgate/grunt-changed/issues"
  },
  "license": "MIT",
  "main": "gruntfile.js",
  "engines": {
    "node": ">= 0.10.0"
  },
  "files": [
    "lib",
    "tasks"
  ],
  "scripts": {
    "test": "grunt test",
    "start": "grunt test watch"
  },
  "devDependencies": {
    "chai": "^3.5.0",
<<<<<<< HEAD
    "grunt": "^1.0.0",
    "grunt-cli": "^1.0.0",
=======
    "grunt": "^0.4.5",
>>>>>>> 4d6465a8
    "grunt-contrib-clean": "^1.0.0",
    "grunt-contrib-jshint": "^1.0.0",
    "grunt-contrib-watch": "^1.0.0",
    "grunt-mocha-test": "^0.12.7",
    "mocha": "^2.4.5",
    "mock-fs": "^3.7.0",
    "tmp": "^0.0.28",
    "wrench": "^1.5.8"
  },
  "peerDependencies": {
    "grunt": ">=0.4.0"
  },
  "keywords": [
    "gruntplugin",
    "grunt",
    "changed",
    "files"
  ],
  "dependencies": {
    "async": "^1.5.2",
    "rimraf": "^2.5.1",
    "mkdirp": "^0.5.1"
  }
}<|MERGE_RESOLUTION|>--- conflicted
+++ resolved
@@ -29,12 +29,7 @@
   },
   "devDependencies": {
     "chai": "^3.5.0",
-<<<<<<< HEAD
     "grunt": "^1.0.0",
-    "grunt-cli": "^1.0.0",
-=======
-    "grunt": "^0.4.5",
->>>>>>> 4d6465a8
     "grunt-contrib-clean": "^1.0.0",
     "grunt-contrib-jshint": "^1.0.0",
     "grunt-contrib-watch": "^1.0.0",
